--- conflicted
+++ resolved
@@ -12,10 +12,6 @@
 	"github.com/roasbeef/btcd/wire"
 	"github.com/roasbeef/btcutil"
 	"github.com/roasbeef/btcutil/bloom"
-<<<<<<< HEAD
-=======
-	"github.com/roasbeef/btcutil/hdkeychain"
->>>>>>> 61994bc2
 	"github.com/roasbeef/btcutil/txsort"
 )
 
@@ -206,11 +202,7 @@
 	// build input
 	var prevPKs []byte
 	if u.IsWit {
-<<<<<<< HEAD
 		//		tx.Flags = 0x01
-=======
-		//tx.Flags = 0x01
->>>>>>> 61994bc2
 		wa, err := btcutil.NewAddressWitnessPubKeyHash(
 			s.TS.Adrs[u.KeyIdx].PkhAdr.ScriptAddress(), s.TS.Param)
 		prevPKs, err = txscript.PayToAddrScript(wa)
@@ -229,14 +221,11 @@
 	var sig []byte
 	var wit [][]byte
 	hCache := txscript.NewTxSigHashes(tx)
-<<<<<<< HEAD
 
 	priv := s.TS.GetWalletPrivkey(u.KeyIdx)
 	if priv == nil {
 		return fmt.Errorf("SendDrop: nil privkey")
 	}
-=======
->>>>>>> 61994bc2
 
 	// This is where witness based sighash types need to happen
 	// sign into stash
@@ -404,8 +393,6 @@
 		return err
 	}
 	tx.AddTxOut(changeOut)
-
-<<<<<<< HEAD
 	// get inputs for this tx
 	utxos, overshoot, err := s.PickUtxos(totalSend, false)
 	if err != nil {
@@ -418,18 +405,6 @@
 		if !utxo.IsWit {
 			//			tx.Flags = 0x01
 			oa, err := btcutil.NewAddressPubKeyHash(
-=======
-		// yeah, lets add this utxo!
-		ins = append(ins, utxo)
-		// as we add utxos, fill in sigscripts
-		// generate previous pkscripts (subscritpt?) for all utxos
-		// then make txins with the utxo and prevpk, and insert them into the tx
-		// these are all zeroed out during signing but it's an easy way to keep track
-		var prevPKs []byte
-		if utxo.IsWit {
-			//tx.Flags = 0x01
-			wa, err := btcutil.NewAddressWitnessPubKeyHash(
->>>>>>> 61994bc2
 				s.TS.Adrs[utxo.KeyIdx].PkhAdr.ScriptAddress(), s.TS.Param)
 			prevPKScript, err = txscript.PayToAddrScript(oa)
 			if err != nil {
@@ -464,10 +439,6 @@
 	witStash := make([][][]byte, len(utxos))
 
 	// generate tx-wide hashCache for segwit stuff
-<<<<<<< HEAD
-=======
-	// middle index number doesn't matter for sighashAll.
->>>>>>> 61994bc2
 	hCache := txscript.NewTxSigHashes(tx)
 
 	for i, txin := range tx.TxIn {
@@ -556,12 +527,8 @@
 		}
 	}
 	fmt.Printf(TxToString(tx))
-<<<<<<< HEAD
 	size := int64(blockchain.GetTxVirtualSize(tx))
 	tx.SerializeSize()
-=======
-	size := int64(blockchain.GetTxVirtualSize(btcutil.NewTx(tx)))
->>>>>>> 61994bc2
 	fmt.Printf("%d spB, est vsize %d, fee %d\n", spB, size, size*spB)
 	return size * spB
 }